--- conflicted
+++ resolved
@@ -50,33 +50,20 @@
 template<typename T>
 T parseResponse(std::string responseBuffer)
 {
-<<<<<<< HEAD
-  std::string trimmed = responseBuffer.substr(1);
-  boost::trim(trimmed);
-
-  if (trimmed.empty())
-  {
-      trimmed = "0";
-  }
-
-  T parsed = lexical_cast<T>(trimmed);
-  ROS_DEBUG_STREAM("Parsed response value: " << parsed);
-=======
   T parsed; // declared outside 'try' so gdb debugger can see it
 
   try
   {
-	std::string trimmed = responseBuffer.substr(1); // skip the leading '*'
-	boost::trim(trimmed); // remove leading and trailing spaces
-	parsed = lexical_cast<T>(trimmed);
-	ROS_DEBUG_STREAM("Parsed response value: " << parsed);
+    std::string trimmed = responseBuffer.substr(1); // skip the leading '*'
+    boost::trim(trimmed); // remove leading and trailing spaces
+    parsed = lexical_cast<T>(trimmed);
+    ROS_DEBUG_STREAM("Parsed response value: " << parsed);
   }
   catch (boost::exception& e)
   {
-	ROS_ERROR_STREAM("Unable to parse " << responseBuffer);
-  }
-
->>>>>>> b0fe3333
+    ROS_ERROR_STREAM("Unable to parse " << responseBuffer);
+  }
+
   return parsed;
 }
 
@@ -130,105 +117,105 @@
 
 bool PTU::connectTCP(std::string ip_addr, int32_t tcp_port) // for tcp connection
 {
-	if (!tcpClient_) {
-		tcpClient_ = new TcpClient();
-	}
-	tcpClient_->conn(ip_addr, tcp_port);
-	tcpClient_->setTimeout(2, 0); //set read timeout to X second
-	connected_ = true;
-
-	// for the TCP connection, the FLIR returns several lines of bannerish junk, about 120 chars
-	// we need to read this or it will cause trouble later parsing other cmd output
-	sleep(2); // maybe need to sleep before ptu sends banner
-	ROS_INFO_STREAM("PTU::connectTCP: banner:");
-	for (int i=0; i<10; i++)
-	{
-		std::string s = "";
-		int len;
-		len = ptuReadline(s);
-		if(len > 1)ROS_INFO_STREAM("rcv len " << len << " " << s.c_str());
-		if (s.find( "Initializing...") != std::string::npos)return true; // the end of the banner
-	}
-
-	return true;
+  if (!tcpClient_) {
+    tcpClient_ = new TcpClient();
+  }
+  tcpClient_->conn(ip_addr, tcp_port);
+  tcpClient_->setTimeout(2, 0); //set read timeout to X second
+  connected_ = true;
+
+  // for the TCP connection, the FLIR returns several lines of bannerish junk, about 120 chars
+  // we need to read this or it will cause trouble later parsing other cmd output
+  sleep(2); // maybe need to sleep before ptu sends banner
+  ROS_INFO_STREAM("PTU::connectTCP: banner:");
+  for (int i=0; i<10; i++)
+  {
+    std::string s = "";
+    int len;
+    len = ptuReadline(s);
+    if(len > 1)ROS_INFO_STREAM("rcv len " << len << " " << s.c_str());
+    if (s.find( "Initializing...") != std::string::npos)return true; // the end of the banner
+  }
+
+  return true;
 }
 
 bool PTU::connectTTY(std::string port, int32_t baud) // for tty connection
 {
-	if (!ser_) {
-		ser_ = new serial::Serial();
-	}
-	ser_->setBaudrate(baud);
-	//serial::Timeout to = serial::Timeout(200, 200, 0, 200, 0);
-	// prevent lexical_cast error when tty slow. A better fix is to permit timeouts but deal with empty responseBuffer
-	serial::Timeout to = serial::Timeout(4000, 4000, 0, 200, 0);
-	ser_->setPort(port);
-	ser_->setTimeout(to);
-	ser_->open();
-	connected_ = true;
-	return true;
+  if (!ser_) {
+    ser_ = new serial::Serial();
+  }
+  ser_->setBaudrate(baud);
+  //serial::Timeout to = serial::Timeout(200, 200, 0, 200, 0);
+  // prevent lexical_cast error when tty slow. A better fix is to permit timeouts but deal with empty responseBuffer
+  serial::Timeout to = serial::Timeout(4000, 4000, 0, 200, 0);
+  ser_->setPort(port);
+  ser_->setTimeout(to);
+  ser_->open();
+  connected_ = true;
+  return true;
 }
 
 void PTU::ptuWrite(std::string command){
-	if (connection_type_ == tty)
-		ser_->write(command);
-	else
-		tcpClient_->send_data(command);
+  if (connection_type_ == tty)
+    ser_->write(command);
+  else
+    tcpClient_->send_data(command);
 }
 
 std::string PTU::ptuRead (size_t size) // default size=1
 {
-	std::string result;
-	if (connection_type_ == tty)
-		result = ser_->read(size);
-	else
-		result = tcpClient_->receive(size);
-	return result;
+  std::string result;
+  if (connection_type_ == tty)
+    result = ser_->read(size);
+  else
+    result = tcpClient_->receive(size);
+  return result;
 }
 
 size_t  PTU::ptuRead (std::string &buffer, size_t size)
 {
-	if (connection_type_ == tty)
-	{
-	    ser_->flush();
-	}
-	return 0;
+  if (connection_type_ == tty)
+  {
+      ser_->flush();
+  }
+  return 0;
 }
 
 size_t PTU::ptuReadline(std::string &buffer, size_t size, std::string eol)
 {
-	size_t len = 0;
-	// readline (std::string &buffer, size_t size = 65536, std::string eol = "\n");
-	if (connection_type_ == tty)
-	{
-		len = ser_->readline(buffer, PTU_BUFFER_LEN, "\n");
-	}
-	else
-	{
-		//buffer = tcpClient_->receive(size);
-		//len = buffer.length();
-		len = tcpClient_->readline(buffer, PTU_BUFFER_LEN, "\n");
-	}
-	return len;
+  size_t len = 0;
+  // readline (std::string &buffer, size_t size = 65536, std::string eol = "\n");
+  if (connection_type_ == tty)
+  {
+    len = ser_->readline(buffer, PTU_BUFFER_LEN, "\n");
+  }
+  else
+  {
+    //buffer = tcpClient_->receive(size);
+    //len = buffer.length();
+    len = tcpClient_->readline(buffer, PTU_BUFFER_LEN, "\n");
+  }
+  return len;
 }
 
 void PTU::ptuFlush()
 {
-	if (connection_type_ == tty)
-	{
-	    ser_->flush();
-	}
+  if (connection_type_ == tty)
+  {
+      ser_->flush();
+  }
 }
 
 size_t PTU::available () /* Return the number of characters in the buffer. */
 {
-	size_t len;
-	if (connection_type_ == tty)
-		len = ser_->available();
-	else {
-		ioctl(tcpClient_->mysock, FIONREAD, &len);
-	}
-	return len;
+  size_t len;
+  if (connection_type_ == tty)
+    len = ser_->available();
+  else {
+    ioctl(tcpClient_->mysock, FIONREAD, &len);
+  }
+  return len;
 }
 
 
