--- conflicted
+++ resolved
@@ -11,18 +11,14 @@
     <node name="robot_state_publisher" pkg="robot_state_publisher" type="state_publisher" />
   </group>
 
-<<<<<<< HEAD
-  <node name="ptu_driver" pkg="flir_ptu_driver" type="ptu_node" ns="ptu" respawn="true">
-    <param name="port" value="$(arg port)" />
+  <node name="ptu_driver" pkg="flir_ptu_driver" type="ptu_node" ns="ptu" output="screen">
     <param name="limits_enabled" value="$(arg limits_enabled)" />
-=======
-  <node name="ptu_driver" pkg="flir_ptu_driver" type="ptu_node" ns="ptu" output="screen">
-    <param name="connection_type" type="str" value="tty" /> <!-- either tcp (uses ip_addr and tcp_port) or tty (uses tty port) -->
-    <param name="ip_addr" type="str" value="192.168.1.25" /> 
-    <param name="tcp_port" type="int" value="4000" /> 
-    <param name="port" value="$(arg port)" /> <!-- tty port, like "/dev/ttyUSB0" -->
-    <param name="test_pan_tilt_mode" type="bool" value="false"/> <!-- test mode sends random pan/tilt every few secs -->
->>>>>>> b0fe3333
+    <param name="test_pan_tilt_mode" type="bool" value="false"/>  <!-- test mode sends random pan/tilt every few secs -->
+    <param name="connection_type" type="str" value="tty" />       <!-- either tcp (uses ip_addr and tcp_port) or tty (uses tty port) -->
+    <param name="port" value="$(arg port)" />                     <!-- tty port, like "/dev/ttyUSB0" -->
+    <param name="ip_addr" type="str" value="192.168.131.70" />
+    <param name="tcp_port" type="int" value="4000" />
+
     <remap from="state" to="/joint_states" />
   </node>
 </launch>